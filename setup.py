--- conflicted
+++ resolved
@@ -17,11 +17,7 @@
     author_email="elbecerrasoto@gmail.com",
     license="MIT",
     install_requires=[
-<<<<<<< HEAD
-        "gym~=0.23.1",
-=======
         "gymnasium",
->>>>>>> 7566c1ef
         "numpy",
         "matplotlib",
         "scipy",
